--- conflicted
+++ resolved
@@ -77,14 +77,10 @@
         self._edited_group: Optional[ComponentGroup] = None
         self._mouse_pos: QPointF = QPointF()
         self._operation: ExtendedScene.Operation = ExtendedScene.Operation.NO_ACTION
-<<<<<<< HEAD
         self._pasted_components: List[BaseComponent] = []
-=======
-        self._pasted_components: Dict[BaseComponent, Any] = dict()
         self._point_increase_factor: float = self.POINT_INCREASE_FACTOR
         self._point_pen: QPen = ut.create_cosmetic_pen(self.POINT_PEN_COLOR, self.POINT_PEN_WIDTH)
         self._point_radius: float = self.POINT_RADIUS
->>>>>>> 1f2a8edd
         self._scale: float = 1.0
         self._scene_mode: SceneMode = SceneMode.NORMAL
         self._shift_pressed: bool = False
@@ -827,14 +823,6 @@
 
         self._set_background(background)
 
-<<<<<<< HEAD
-    def set_drawing_mode(self, drawing_mode: DrawingMode) -> None:
-        """
-        :param drawing_mode: new drawing mode.
-        """
-
-        self._drawing_mode = drawing_mode
-=======
     def set_default_point_component_parameters(self, radius: Optional[float] = None,
                                                increase_factor: Optional[float] = None, pen: Optional[QPen] = None
                                                ) -> None:
@@ -847,7 +835,13 @@
         self._point_increase_factor = increase_factor or self.POINT_INCREASE_FACTOR
         self._point_radius = radius or self.POINT_RADIUS
         self._point_pen = pen or ut.create_cosmetic_pen(self.POINT_PEN_COLOR, self.POINT_PEN_WIDTH)
->>>>>>> 1f2a8edd
+
+    def set_drawing_mode(self, drawing_mode: DrawingMode) -> None:
+        """
+        :param drawing_mode: new drawing mode.
+        """
+
+        self._drawing_mode = drawing_mode
 
     @ut.send_edited_components_changed_signal
     def set_scene_mode(self, mode: SceneMode) -> None:
