import sys
import time
from typing import Any, Callable, List, Optional
<<<<<<< HEAD
from PyQt5.QtCore import QPointF, QRectF, Qt
from PyQt5.QtGui import QPen
=======
from PyQt5.QtCore import QPointF, Qt
from PyQt5.QtGui import QBrush, QColor, QPen


def create_cosmetic_pen(color: QColor, width: float) -> QPen:
    """
    :param color: pen color;
    :param width: pen width.
    :return: default pen for component.
    """

    pen = QPen(QBrush(color), width)
    pen.setCosmetic(True)
    return pen
>>>>>>> c4856c2d


def fit_rect_to_background(background_rect: QRectF, rect: QRectF) -> Optional[QRectF]:
    """
    :param background_rect: background bounding rectangle;
    :param rect: rectangle.
    :return: a rectangle that lies inside the background.
    """

    if (background_rect.right() < rect.left() or rect.right() < background_rect.left() or
            background_rect.bottom() < rect.top() or rect.bottom() < background_rect.top()):
        return None

    left = max(rect.left(), background_rect.left())
    right = min(rect.right(), background_rect.right())
    top = max(rect.top(), background_rect.top())
    bottom = min(rect.bottom(), background_rect.bottom())
    return QRectF(left, top, right - left, bottom - top)


def get_class_by_name(class_name: str) -> Optional[type]:
    """
    :param class_name: class name.
    :return: class with the given name.
    """

    for module in sys.modules.values():
        if hasattr(module, class_name):
            return getattr(module, class_name)

    return None


def get_function_to_update_dashed_pen(pen: QPen, update_interval: float = 0.4) -> Callable[[], QPen]:
    """
    :param pen: pen;
    :param update_interval: update interval.
    :return: function that returns dashed pen.
    """

    def get_dashed_pen() -> QPen:
        """
        :return: dashed pen.
        """

        new_pen = QPen(pen)
        new_pen.setStyle(Qt.CustomDashLine)
        pattern = 0, 3, 0, 3, 3, 0, 3, 0
        mod = int(time.monotonic() / update_interval) % (len(pattern) // 2)
        new_pen.setDashPattern(pattern[mod * 2:] + pattern[:mod * 2])
        return new_pen

    return get_dashed_pen


def get_left_top_pos(points: List[QPointF]) -> QPointF:
    """
    :param points: list of points.
    :return: point with the smallest coordinate of points along the x and y axes.
    """

    left, top = None, None
    for point in points:
        x, y = point.x(), point.y()
        if left is None or left > x:
            left = x
        if top is None or top > y:
            top = y
    return QPointF(left, top)


def send_edited_components_changed_signal(func):
    """
    A decorator that sends a signal that the edited components have changed.
    :param func: decorated function.
    """

    def wrapper(self, *args, **kwargs) -> Any:
        result = func(self, *args, **kwargs)
        self.edited_components_changed.emit()
        return result

    return wrapper<|MERGE_RESOLUTION|>--- conflicted
+++ resolved
@@ -1,11 +1,7 @@
 import sys
 import time
 from typing import Any, Callable, List, Optional
-<<<<<<< HEAD
 from PyQt5.QtCore import QPointF, QRectF, Qt
-from PyQt5.QtGui import QPen
-=======
-from PyQt5.QtCore import QPointF, Qt
 from PyQt5.QtGui import QBrush, QColor, QPen
 
 
@@ -19,7 +15,6 @@
     pen = QPen(QBrush(color), width)
     pen.setCosmetic(True)
     return pen
->>>>>>> c4856c2d
 
 
 def fit_rect_to_background(background_rect: QRectF, rect: QRectF) -> Optional[QRectF]:
